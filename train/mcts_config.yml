use_tensorboard: true
log_time: true
layerwise_logging: true
use_cuda: false
scale_observation: true
version_string: 'mcts_v0'

dimension: 3
max_num_points: 10
max_value: 20  # Not sure if this impacts the game at all
max_grad_norm: 10

<<<<<<< HEAD
c_puct: 0.5
lr: 0.0000001
max_depth: 20
MSE_coefficient: 1.0

host:
  c_puct: 0.5
  lr: 0.00001
  max_depth: 20
  MSE_coefficient: 1.0

  batch_size: 1
  initial_rollout_size: 100
  max_rollout_step: 10
=======
# MCTS only trains one player at a time
# If host is specified, agent will need to be passed during initialization, and vice-versa.
host:
  # Note: Simulation is always run step-by-step, but the number of batches is used when training the policy net.
  batch_size: 10
  iterations: 200,
  c_puct: 0.5,
  max_depth: 20,
  MSE_coefficient: 1.0,
>>>>>>> 606f7a22
  optim:
    name: 'adam'
    args: # Pass optimizer parameters here
      lr: 0.000001
    lr_schedule:
      mode: 'exponential'
      initial_lr: 0.001
      rate: 0.996
  er: 0.2  # Exploration rate
  er_schedule:
    mode: 'exponential'
    initial_er: 0.5
    rate: 0.996
  net_arch: [ 32, { repeat: 2, net_arch: [ 32, 'b' ] }, 16 ]

agent:
<<<<<<< HEAD
  batch_size: 256
  initial_rollout_size: 100
  max_rollout_step: 10
  c_puct: 0.5
  lr: 0.00001
  max_depth: 20
  MSE_coefficient: 1.0

=======
  # Note: Simulation is always run step-by-step, but the number of batches is used when training the policy net.
  batch_size: 10
  iterations: 200,
  c_puct: 0.5,
  max_depth: 20,
  MSE_coefficient: 1.0,
>>>>>>> 606f7a22
  optim:
    name: 'adam'
    args: # Pass optimizer parameters here
      lr: 0.000001
    lr_schedule:
      mode: 'exponential'
      initial_lr: 0.001
      rate: 0.996
  er: 0.2  # Exploration rate
  er_schedule:
    mode: 'exponential'
    initial_er: 0.5
    rate: 0.996
  net_arch: [ 32, { repeat: 2, net_arch: [ 32, 'b' ] }, 16 ]


# Replay buffer will be deactivated
replay_buffer:
<<<<<<< HEAD
  type: 'base'
  buffer_size: 0
  use_cuda: false
=======
  deactivate: true  # (Optional) to deactivate the use of replay buffer for the whole training
>>>>>>> 606f7a22


<|MERGE_RESOLUTION|>--- conflicted
+++ resolved
@@ -10,22 +10,11 @@
 max_value: 20  # Not sure if this impacts the game at all
 max_grad_norm: 10
 
-<<<<<<< HEAD
 c_puct: 0.5
 lr: 0.0000001
 max_depth: 20
 MSE_coefficient: 1.0
 
-host:
-  c_puct: 0.5
-  lr: 0.00001
-  max_depth: 20
-  MSE_coefficient: 1.0
-
-  batch_size: 1
-  initial_rollout_size: 100
-  max_rollout_step: 10
-=======
 # MCTS only trains one player at a time
 # If host is specified, agent will need to be passed during initialization, and vice-versa.
 host:
@@ -35,24 +24,30 @@
   c_puct: 0.5,
   max_depth: 20,
   MSE_coefficient: 1.0,
->>>>>>> 606f7a22
+  c_puct: 0.5
+  lr: 0.00001
+  max_depth: 20
+  MSE_coefficient: 1.0
+
+  batch_size: 1
+  initial_rollout_size: 100
+  max_rollout_step: 10
   optim:
     name: 'adam'
     args: # Pass optimizer parameters here
       lr: 0.000001
-    lr_schedule:
+    lr_schedule: # (OPTIONAL) Use a scheduler on the learning rate
       mode: 'exponential'
       initial_lr: 0.001
       rate: 0.996
   er: 0.2  # Exploration rate
-  er_schedule:
+  er_schedule: # (OPTIONAL) Use a scheduler on the exploration rate
     mode: 'exponential'
     initial_er: 0.5
     rate: 0.996
   net_arch: [ 32, { repeat: 2, net_arch: [ 32, 'b' ] }, 16 ]
 
 agent:
-<<<<<<< HEAD
   batch_size: 256
   initial_rollout_size: 100
   max_rollout_step: 10
@@ -61,38 +56,24 @@
   max_depth: 20
   MSE_coefficient: 1.0
 
-=======
-  # Note: Simulation is always run step-by-step, but the number of batches is used when training the policy net.
-  batch_size: 10
-  iterations: 200,
-  c_puct: 0.5,
-  max_depth: 20,
-  MSE_coefficient: 1.0,
->>>>>>> 606f7a22
   optim:
     name: 'adam'
-    args: # Pass optimizer parameters here
-      lr: 0.000001
+    args:
+      lr: 0.00000001
     lr_schedule:
       mode: 'exponential'
       initial_lr: 0.001
       rate: 0.996
-  er: 0.2  # Exploration rate
+  er: 0.2
   er_schedule:
     mode: 'exponential'
     initial_er: 0.5
     rate: 0.996
-  net_arch: [ 32, { repeat: 2, net_arch: [ 32, 'b' ] }, 16 ]
+  net_arch: [ 128, 'b', { repeat: 20, net_arch: [ 256, 'b' ] }, 128, 'b' ]
 
-
-# Replay buffer will be deactivated
 replay_buffer:
-<<<<<<< HEAD
   type: 'base'
   buffer_size: 0
   use_cuda: false
-=======
-  deactivate: true  # (Optional) to deactivate the use of replay buffer for the whole training
->>>>>>> 606f7a22
 
 
