import unittest
<<<<<<< HEAD
import sys
sys.setrecursionlimit(10000)
from treelib import Tree
=======

>>>>>>> 3be84b0c
import numpy as np
from treelib import Tree

from hironaka.agent import AgentMorin
from hironaka.core import ListPoints
from hironaka.game import GameMorin
from hironaka.host import WeakSpivakovsky
from hironaka.src import thom_monomial_ideal, thom_points, thom_points_homogeneous
from hironaka.util import search_tree_morin


class TestThom(unittest.TestCase):
    def test_game(self):
        N = 4
        host = WeakSpivakovsky()
        agent = AgentMorin()
        points = thom_points_homogeneous(N)
        opoints = thom_points(N)

        ro = [(4, 1, 0, 1, 0, 0, 0), (4, 1, 0, 0, 0, 1, 0), (4, 1, 0, 0, 0, 0, 1), (4, 0, 2, 0, 0, 0, 0),
              (4, 0, 1, 0, 1, 0, 0), (4, 0, 0, 0, 2, 0, 0), (3, 2, 1, 0, 0, 0, 0), (3, 2, 0, 0, 1, 0, 0),
              (3, 0, 1, 0, 0, 1, 0), (3, 0, 1, 0, 0, 0, 1), (3, 0, 0, 1, 1, 0, 0), (3, 0, 0, 0, 1, 0, 1),
              (2, 4, 0, 0, 0, 0, 0), (2, 2, 0, 0, 0, 1, 0), (2, 2, 0, 0, 0, 0, 1), (2, 1, 1, 0, 1, 0, 0),
              (2, 1, 0, 0, 2, 0, 0), (1, 3, 0, 0, 1, 0, 0), (1, 1, 0, 0, 1, 0, 1)]
        rhom = [[2, 1, 0, 1, 0, 0, 0], [2, 1, 0, 0, 0, 1, 0], [2, 1, 0, 0, 0, 0, 1], [2, 0, 2, 0, 0, 0, 0],
                [2, 0, 1, 0, 1, 0, 0], [2, 0, 0, 0, 2, 0, 0], [1, 2, 1, 0, 0, 0, 0], [1, 2, 0, 0, 1, 0, 0],
                [2, 0, 1, 0, 0, 1, 0], [2, 0, 1, 0, 0, 0, 1], [2, 0, 0, 1, 1, 0, 0], [2, 0, 0, 0, 1, 0, 1],
                [0, 4, 0, 0, 0, 0, 0], [1, 2, 0, 0, 0, 1, 0], [1, 2, 0, 0, 0, 0, 1], [1, 1, 1, 0, 1, 0, 0],
                [1, 1, 0, 0, 2, 0, 0], [0, 3, 0, 0, 1, 0, 0], [1, 1, 0, 0, 1, 0, 1]]
        assert str(opoints) == str(ro)
        assert str(rhom) == str(points)

        game = GameMorin(ListPoints([points], distinguished_points=[len(points) - 1]), host, agent)
        for i in range(100):
            print('Game state:', game.state)
            game.step()
            if game.stopped:
                break

        print("-------")
        print(game.coord_history)
        print(game.move_history)

    def test_ThomTreeHom(self):
        points = thom_points_homogeneous(6)
        print(f"Points: {points}")
        dimension = len(points[0])
        initial_points = ListPoints([points], distinguished_points=[len(points) - 1])

        tree = Tree()
        tree.create_node(0, 0, data=initial_points)
        MAX_SIZE = 100000

        host = WeakSpivakovsky()
        weights = [1] * dimension
        search_tree_morin(initial_points, tree, 0, weights, host, max_size=MAX_SIZE)
        tree.show(data_property="points", idhidden=False)
        tree.depth()

    def test_ThomTreeOriginal(self):
        points = [list(
            np.array(thom_points(4)[i]) + [np.dot([0, 1, 1, 1, 1, 1, 1], np.array(thom_points(4)[i])) - 4, 0, 0, 0, 0,
                                           0, 0]) for i in range(len(thom_points(4)))]
        print(f"Points: {points}")
        dimension = len(points[0])
        initial_points = ListPoints([points], distinguished_points=[len(points) - 1])

        tree = Tree()
        tree.create_node(0, 0, data=initial_points)
        MAX_SIZE = 100000

        host = WeakSpivakovsky()
        weights = [1, 1, 2, 3, 2, 3, 3]
        search_tree_morin(initial_points, tree, 0, weights, host, max_size=MAX_SIZE)
        tree.show(data_property="points", idhidden=False)
        assert tree.size() == 37

    def test_thom_points(self):
        thom_points_homogeneous_2 = "[[0, 1]]"
        assert str(thom_points_homogeneous(2)) == thom_points_homogeneous_2

        thom_points_2 = "[(1, 1)]"
        assert str(thom_points(2)) == thom_points_2

        thom_monomial_idea_3 = \
            "[-b[0, 0]**3*b[1, 2], 2*b[0, 0]**2*b[1, 1]**2, -b[0, 0]**3*b[2, 2], 0, 0, 0, b[0, 0]*b[1, 1]*b[2, 2]]"
        assert str(thom_monomial_ideal(3)) == thom_monomial_idea_3

        thom_points_homogeneous_3 = "[[1, 0, 1, 0], [1, 0, 0, 1], [0, 2, 0, 0], [0, 1, 0, 1]]"
        assert str(thom_points_homogeneous(3)) == thom_points_homogeneous_3

        thom_points_homogeneous_4 = \
            "[[2, 1, 0, 1, 0, 0, 0], [2, 1, 0, 0, 0, 1, 0], [2, 1, 0, 0, 0, 0, 1], [2, 0, 2, 0, 0, 0, 0], [2, 0, 1, 0, 1, 0, 0], [2, 0, 0, 0, 2, 0, 0], [1, 2, 1, 0, 0, 0, 0], [1, 2, 0, 0, 1, 0, 0], [2, 0, 1, 0, 0, 1, 0], [2, 0, 1, 0, 0, 0, 1], [2, 0, 0, 1, 1, 0, 0], [2, 0, 0, 0, 1, 0, 1], [0, 4, 0, 0, 0, 0, 0], [1, 2, 0, 0, 0, 1, 0], [1, 2, 0, 0, 0, 0, 1], [1, 1, 1, 0, 1, 0, 0], [1, 1, 0, 0, 2, 0, 0], [0, 3, 0, 0, 1, 0, 0], [1, 1, 0, 0, 1, 0, 1]]"
        assert str(thom_points_homogeneous(4)) == thom_points_homogeneous_4<|MERGE_RESOLUTION|>--- conflicted
+++ resolved
@@ -1,11 +1,4 @@
 import unittest
-<<<<<<< HEAD
-import sys
-sys.setrecursionlimit(10000)
-from treelib import Tree
-=======
-
->>>>>>> 3be84b0c
 import numpy as np
 from treelib import Tree
 
