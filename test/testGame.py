--- conflicted
+++ resolved
@@ -46,10 +46,10 @@
         host = Zeillinger(ignore_batch_dimension=True)
         assert str(host.select_coord(points)) == "[0, 2]"
 
-<<<<<<< HEAD
-        # TODO: WeakSpivakovsky must be fixed first!!!
-        # host = WeakSpivakovsky(ignore_batch_dimension=False)
-        # print(host.select_coord(points))
+    def test_spivakovsky_host(self):
+        points = ListPoints([[0, 1, 2], [2, 1, 0]])
+        host = WeakSpivakovsky(ignore_batch_dimension=False)
+        assert len(host.select_coord(points)[0]) > 1
 
     def test_wrappers(self):
         random_agent = RandomAgent(ignore_batch_dimension=True)
@@ -70,10 +70,4 @@
                 print(f"{host.__class__.__name__} is playing against {agent.__class__.__name__}")
                 while game.step(verbose=1):
                     print(game.state)
-                game.print_history()
-=======
-    def test_spivakovsky_host(self):
-        points = ListPoints([[0, 1, 2], [2, 1, 0]])
-        host = WeakSpivakovsky(ignore_batch_dimension=False)
-        assert len(host.select_coord(points)[0]) > 1
->>>>>>> 485fb03f
+                game.print_history()