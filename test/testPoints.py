--- conflicted
+++ resolved
@@ -3,12 +3,7 @@
 import numpy as np
 
 from hironaka.core.Points import Points
-<<<<<<< HEAD
-from hironaka.src import make_nested_list
-from hironaka.util import generate_points
-=======
 from hironaka.src import make_nested_list, generate_points
->>>>>>> d80e4e9c
 
 
 class TestPoints(unittest.TestCase):
