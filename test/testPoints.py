--- conflicted
+++ resolved
@@ -2,14 +2,8 @@
 
 import numpy as np
 
-<<<<<<< HEAD
 from hironaka.core import Points
-from hironaka.src import make_nested_list
-from hironaka.src import generate_points
-=======
-from hironaka.core.Points import Points
 from hironaka.src import make_nested_list, generate_points
->>>>>>> d80e4e9c
 
 
 class TestPoints(unittest.TestCase):
