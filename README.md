--- conflicted
+++ resolved
@@ -2,40 +2,26 @@
 
 # Hironaka
 
-<<<<<<< HEAD
-A utility package for a reinforcement learning study of singularities in algebraic geometry. Resolution of singularities
-is a central problem in mathematics: it helps us to reduce questions to smooth objects, whose points behave better.
-=======
 A utility package for a reinforcement learning study of singularities in algebraic geometry.  Resolution of singularities is a central problem in mathematics: it helps us reduce spaces into smooth manifolds which allow nice theories to happen.
->>>>>>> 77a48bd2
-
-***What we are doing, TL;DR***:
-
-- A winning strategy of a Hironaka game is [a resolution of certain singular point](what-is-a-resolution-of-singularity)
-  in a high dimensional space. Use reinforcement learning to win the game => resolving singularities and solving a range
-  of algebraic geometry problems.
+
+***What we are doing, TL;DR***: 
+
+- A winning strategy of a Hironaka game is [a resolution of certain singular point](what-is-a-resolution-of-singularity) in a high dimensional space. Use reinforcement learning to win the game => resolving singularities and solving a range of algebraic geometry problems.
 
 ***Brief Background***:
 
-In 1964 Hironaka proved that it was possible to resolve singularities of varieties over fields of characteristic 0 by
-repeatedly blowing up along non-singular subvarieties, using a very complicated argument by induction on the dimension.
-Simplified versions of his formidable proof were given by several people, including Bierstone, Milman & 1991-97,
-Villamayor (1992), Encinas & Villamayor (1998), Encinas & Hauser (2002), Wlodarczyk (2005), Kollár (2007) and Abramovich
-& Tempkin & Wlodarchyk (2019).
-
-Any resolution provides a blow-up graph, which is a rooted tree labelled by clusters of variables. This tree is not
-unique; its size and complexity highly depend on some choices. Our knowledge about this complexity is very limited.
+In 1964 Hironaka proved that it was possible to resolve singularities of varieties over fields of characteristic 0 by repeatedly blowing up along non-singular subvarieties, using a very complicated argument by induction on the dimension. Simplified versions of his formidable proof were given by several people, including Bierstone, Milman & 1991-97, Villamayor (1992), Encinas & Villamayor (1998), Encinas & Hauser (2002), Wlodarczyk (2005), Kollár (2007) and Abramovich & Tempkin & Wlodarchyk (2019). 
+
+Any resolution provides a blow-up graph, which is a rooted tree labelled by clusters of variables. This tree is not unique; its size and complexity highly depend on some choices. Our knowledge about this complexity is very limited.
+
 
 ***The Goal***:
 
 The ultimate goal of our Hironaka project is to
 study the complexity of resolution trees, and find optimal resolutions using Reinforcement Learning. We
-calculate invariants of singularities from their resolution trees and attack the classification problem by comparing
-singularities and understanding their hierarchies based on their resolution trees.
-We hope to apply this to classical conjectures of enumerative geometry: Thom polynomials, Hilbert scheme of points (see
-details below).
-This project grew out of an attempt to understand the resolution trees in [2]. Any such tree gives a formula for Thom
-polynomials and answers a classical question by Thom from 1960.
+calculate invariants of singularities from their resolution trees and attack the classification problem by comparing singularities and understanding their hierarchies based on their resolution trees.
+We hope to apply this to classical conjectures of enumerative geometry: Thom polynomials, Hilbert scheme of points (see details below).
+This project grew out of an attempt to understand the resolution trees in [2]. Any such tree gives a formula for Thom polynomials and answers a classical question by Thom from 1960.
 
 # Quick start
 
@@ -96,15 +82,12 @@
 ## The definition of the (basic) game
 
 All versions of the game consist of 2 players. They operate in a non-symmetric fashion. To emphasize the
-difference, let us call Player A the "host", player B the "agent". For every turn, the game has a `state`, the host
-makes
-a move, and the agents makes a move. Both moves together change the `state` of the game. Among all the variations of
-Hironaka games, there is a simplest version underlying all the rest which we introduce below.
+difference, let us call Player A the "host", player B the "agent". For every turn, the game has a `state`, the host makes
+a move, and the agents makes a move. Both moves together change the `state` of the game. Among all the variations of Hironaka games, there is a simplest version underlying all the rest which we introduce below.
 
 ### States
 
-A `state` is represented by a set of points $S\in\mathbb Z^n$ satisfying certain rules depending of the different
-versions
+A `state` is represented by a set of points $S\in\mathbb Z^n$ satisfying certain rules depending of the different versions
 of the game. At each turn,
 
 - The host chooses a subset $I\subset \{1,2,\cdots, n\}$ such that $|I|\geq 2$.
@@ -120,12 +103,8 @@
 for points $(x_1,\cdots,x_n)\in \mathbb Z^n$. We subsequently apply Newton polytope to the transformed points and only
 keep the vertices.
 
-A `state` is terminal if it consists of one single point. In this case, the game will not continue and the host is
-declared to be the winner. As
-a result, the host wants to reduce the number of $S$ as quickly as possible. On the other hand, the agent wins if it can
-stall the game forever (possible!). For a tangible implementation, we can either give the agent rewards for stalling as
-long as possible, or give the agent penalty for letting the host end the game (the latter is used in our implementation)
-.
+A `state` is terminal if it consists of one single point. In this case, the game will not continue and the host is declared to be the winner. As
+a result, the host wants to reduce the number of $S$ as quickly as possible. On the other hand, the agent wins if it can stall the game forever (possible!). For a tangible implementation, we can either give the agent rewards for stalling as long as possible, or give the agent penalty for letting the host end the game (the latter is used in our implementation).
 
 ## Rewards and metrics
 
@@ -135,14 +114,12 @@
 - The agent needs to maximize the game length.
 
 Therefore, the most straightforward reward function for a host is `1 if game.ended else 0`. For agent, we switch around
-to `1 if not game.ended else 0`. There are more versions of reward functions (e.g., step rewards being the number of
-points in the state eliminated). But experiments
+to `1 if not game.ended else 0`. There are more versions of reward functions (e.g., step rewards being the number of points in the state eliminated). But experiments
 have been telling us to focus on the original one.
 
 ### An interesting metric: $\rho$
 
-With certain amount of abuse of notations (please forgive me for omitting the dependence on random initial states and
-sequences of actions), the metric is heuristically described as follows:
+With certain amount of abuse of notations (please forgive me for omitting the dependence on random initial states and sequences of actions), the metric is heuristically described as follows:
 
 Fix a pair of host and agent. Given an integer $n$, we can run a random game for $n$ steps (restart another random game
 if ended). Let $g(n)$ be the number of games that happen during the $n$ steps. An important metric that measures the
@@ -155,8 +132,7 @@
 
 $$\DeclareMathOperator*{\lim}{\text{lim}}\rho = \displaystyle\lim_\limits{n\rightarrow\infty}\rho(n)$$
 
-exists (w.r.t. random initializations over a compact subspace of states), it would be an important measure for the pair
-of host and agent:
+exists (w.r.t. random initializations over a compact subspace of states), it would be an important measure for the pair of host and agent:
 
 - if $\rho$ is high, the host is strong;
 - if $\rho$ is low, the agent is strong.
@@ -184,8 +160,7 @@
 
 $$X =\{(x_1,\ldots, x_n): f_1(x_1,\ldots, x_n)=\ldots =f_k(x_1,\ldots, x_n)=0\} \subset A^n$$
 
-is the common zero locus of polynomial equations. Affine varieties play central role in mathematics, physics and
-biology.
+is the common zero locus of polynomial equations. Affine varieties play central role in mathematics, physics and biology.   
 
 Affine varieties cut out by one polynomial equation are called affine hypersurfaces. E.g
 
@@ -193,7 +168,7 @@
 
 ## Singularities
 
-We can think of varieties as "shapes in affine spaces", and at a generic point
+We can think of varieties as "shapes in affine spaces", and at a generic point 
 $x \in X$ the variety locally is $A^r$ for some $r$, which we call the dimension of $X$.
 However, there are special, ill-behaved points, where the local geometry of $X$ is less patent.
 
@@ -205,262 +180,242 @@
 
 ## Blow-up: turning singularities into smooth points
 
-Resolution of singularities is a classical central problem in geometry. By resolution we mean that we substitute the
-original,
-possibly singular $X$ with a nonsingular $Y$ with a proper
+Resolution of singularities is a classical central problem in geometry. By resolution we mean that we substitute the original,
+possibly singular $X$ with a nonsingular $Y$ with a proper 
 birational map $f:Y \to X$ such that $f$ is an isomorphism over some open dense subset of X.
 
-The celebrated Hironaka theorem asserts that such resolution exists for all $X$, and it can be constructed from an
-elementary type of operation called blowing up. Blowing up or blowup is a type of geometric transformation which
-replaces a subspace of a given space with all the directions pointing out of that subspace.
-
-For example, the blowup of a point in a plane replaces the point
-with the projectivized tangent space at that point. The geometric picture looks like the following:
+The celebrated Hironaka theorem asserts that such resolution exists for all $X$, and it can be constructed from an 
+elementary type of operation called blowing up. Blowing up or blowup is a type of geometric transformation which 
+replaces a subspace of a given space  with all the directions pointing out of that subspace. 
+
+For example, the blowup of a point in a plane replaces the point 
+with the projectivized tangent space at that point. The geometric picture looks like the following: 
 
 ![blow-up](img/blow-up.png)
 
-([The lecture note where I took the screenshot from](https://www.maths.tcd.ie/~btyrrel/flatness.pdf).
+([The lecture note where I took the screenshot from](https://www.maths.tcd.ie/~btyrrel/flatness.pdf). 
 This picture ultimately came from our beloved textbook: Algebraic geometry *by Robin Hartshorne*)
 
 ## Hironaka's theorem
 
-The most famous and general result concerning resolution of singularities was given by Heisuke Hironaka in 1964
-He proved that the resolution of singularities can be achieved by a sequence of blowups
+The most famous and general result concerning resolution of singularities was given by Heisuke Hironaka in 1964 
+He proved that the resolution of singularities can be achieved by a sequence of blowups 
 
 $$Y=X_n \to X_{n-1} \to \ldots \to X_0=X$$
 
 if the characteristic of the base field is zero.
 
-This beautiful and fundamental work was recognized with a Fields medal in 1970. Recently, Villamayor and, independently,
-Bierstone and Milman have clarified the process of resolution of singularities in characteristic zero,
-explicitly describing the algorithmic nature of the resolution process.
-
-Using de Jong's deep ideas, simple proofs of Hironaka's theorem have been discovered by de Jong and Abramovich and by
+This beautiful and fundamental work was recognized with a Fields medal in 1970. Recently, Villamayor and, independently, 
+Bierstone and Milman have clarified the process of resolution of singularities in characteristic zero, 
+explicitly describing the algorithmic nature of the resolution process. 
+
+Using de Jong's deep ideas, simple proofs of Hironaka's theorem have been discovered by de Jong and Abramovich and by 
 Bogomolov and Pantev.
 
-The latest big progress in approaching a simple resolution algorithm was achieved by
-Abramovich-Tempkin-Vlodarczyk and independenty by McQuillen, who
-came up with a simple stacky presentation using weighted blow-ups.
+The latest big progress in approaching a simple resolution algorithm was achieved by 
+Abramovich-Tempkin-Vlodarczyk and independenty by McQuillen, who 
+came up with a simple stacky presentation using weighted blow-ups. 
 
 # What is Hironaka's polyhedral game
 
 In the literature, there appear at least 11 proofs for Hironaka's celebrated theorem on the resolution of singularities
-of varieties of arbitrary dimension defined over fields of characteristic zero. These proofs associate invariants to
-singularities, and show that certain type of blow-ups improve the invariant.
-
-We can interpret resolution as a game between two players. Player A attempts to improve the singularities.
-Player B is some malevolent adversary who tries to keep the singularities alive as long as possible.
-The first player chooses the centres of the blowups, the second provides new order functions after each blowup.
+of varieties of arbitrary dimension defined over fields of characteristic zero. These proofs associate invariants to 
+singularities, and show that certain type of blow-ups improve the invariant. 
+
+We can interpret resolution as a game between two players. Player A attempts to improve the singularities. 
+Player B is some malevolent adversary who tries to keep the singularities alive as long as possible. 
+The first player chooses the centres of the blowups, the second provides new order functions after each blowup. 
 
 # Variations of Hironaka's game
 
-## Short summary
-
-The formulation of the resolution as a game goes back to Hironaka himself. He introduced the polyhedra game where
-Player A has a winning strategy, which provide resolution of hypersurface singularities. He formulated a "hard"
-polyhedra game, where a winning strategy for Player A would imply the resolution theorem in full generality, but such
-winning strategy does not necessarily exist.
-Later Hauser defined a game which provided a new proof of the Hironaka theorem.
-
-Certain modified version of the game, due to Bloch and Levine provide solutions to the moving cylcles problem.
+## Short summary 
+
+The formulation of the resolution as a game goes back to Hironaka himself. He introduced the polyhedra game where 
+Player A has a winning strategy, which provide resolution of hypersurface singularities. He formulated a "hard" 
+polyhedra game, where a winning strategy for Player A would imply the resolution theorem in full generality, but such 
+winning strategy does not necessarily exist. 
+Later Hauser defined a game which provided a new proof of the Hironaka theorem. 
+
+Certain modified version of the game, due to Bloch and Levine provide solutions to the moving cylcles problem. 
 Finally, recent work of Berczi shows that a restricted weighted version of the Hironaka game provides closed integration
-formulas over Hilbert scheme of points on manifolds.
+formulas over Hilbert scheme of points on manifolds.  
 
 ## The basic version of the game
 
-This project started out with [this basic version of the game](#the-definition-of-the-basic-game) (see the link for the
-rules).
+This project started out with [this basic version of the game](#the-definition-of-the-basic-game) (see the link for the rules). 
 It is a simplified version of [Hironaka's original polyhedra game](#hironakas-polyhedra-game).
 
-## Hauser game
-
-This version of the Hironaka game was suggested by Hauser. A simple winning strategy was given by Zeillinger. The
-existence of winning
+## Hauser game 
+
+This version of the Hironaka game was suggested by Hauser. A simple winning strategy was given by Zeillinger. The existence of winning 
 strategy proves the resolution theorem for hypersurfaces.
 
 **The rules:**
-
-- `states`: A finite set of points $S\subset\mathbf{N}^n$, such that $S$ is the set of vertices of the positive
-  convex hull $\Delta=\{S+\mathbf{R}^n_+\}$.
+- `states`: A finite set of points $S\subset\mathbf{N}^n$, such that $S$ is the set of vertices of the positive 
+convex hull $\Delta=\{S+\mathbf{R}^n_+\}$. 
 - `state change`: Given the pair $(I,i)$ chosen by the host, for $x=(x_1,\cdots,x_n)\in\mathbb Z^n$ we define
-  $T_{I,i}(x)=(x_1',\ldots, x_n')$ where
+$T_{I,i}(x)=(x_1',\ldots, x_n')$ where
 
 $$x_j' = \begin{cases}x_j, &\qquad\text{if } i\neq j \newline \sum\limits_{k\in I} x_k, &\qquad\text{if }i=j
 \end{cases},$$
 
 The new `state` $S'$ is formed by the vertices of the Newton polyhedron of $\Delta'=${$T_{I,i}(x):x\in S$}.
-
 - `terminal states`: a state $S$ is terminal if it consists of one single point.
 
 In short, the host wants to reduce the size of $S$ as quickly as possible, but the agent wants to keep the size of
 $S$ large.
 
-## Hironaka's polyhedra game
+## Hironaka's polyhedra game 
 
 This is the original Hironaka game from 1970. A winning strategy for the host
-was given by Mark Spivakovsky in 1980, which proved the resolution theorem for hypersurfaces.
+was given by Mark Spivakovsky in 1980, which proved the resolution theorem for hypersurfaces.  
 
 **The rules:**
-
-- `states`: A finite set of rational points $S \subset \mathbf{Q}^n$, such that $\sum\limits_{i=1}^n x_i>1$ for all
-  $(x_1,\ldots, x_n)\in S$, and $S$ is the set of vertices of the positive
-  convex hull $\Delta=\{S+\mathbf{R}^n_+\}$.
-- `move`: The host chooses a subset $I\subset${$1,2,\cdots, n$} such that $|I|\geq 2$ and
-  $\sum\limits_{i\in I}x_i\ge 1$ for all $(x_1,\ldots, x_n)\in S$. The agent chooses a number $i\in I$.
+- `states`: A finite set of rational points $S \subset \mathbf{Q}^n$, such that $\sum\limits_{i=1}^n x_i>1$ for all 
+$(x_1,\ldots, x_n)\in S$, and $S$ is the set of vertices of the positive 
+convex hull $\Delta=\{S+\mathbf{R}^n_+\}$. 
+- `move`: The host chooses a subset $I\subset${$1,2,\cdots, n$} such that $|I|\geq 2$ and 
+$\sum\limits_{i\in I}x_i\ge 1$ for all $(x_1,\ldots, x_n)\in S$. The agent chooses a number $i\in I$.
 - `state change`: Given the pair $(I,i)$ chosen by the host, for $x=(x_1,\cdots,x_n)\in \mathbb Z^n$ we define
-  $T_{I,i}(x)=(x_1',\ldots, x_n')$ where
+$T_{I,i}(x)=(x_1',\ldots, x_n')$ where
 
 $$x_j' = \begin{cases}x_j, &\qquad\text{if } i\neq j \newline \sum\limits_{k\in I} x_k -1, &\qquad\text{if }i=j
 \end{cases},$$
 
 The new `state` $S'$ is formed by the vertices of the Newton polyhedron of $\Delta'=${$T_{I,j}(x):x\in S$}.
-
-- `terminal states`: a state $S$ is terminal if it consists a point $(x_1,\ldots, x_n)$ such that
-  $\sum\limits_{i=1}^n x_i \le 1$.
-
-## Hard polyhedra game
-
-The hard polyhedra game was proposed by Hironaka in 1978.
+- `terminal states`: a state $S$ is terminal if it consists a point $(x_1,\ldots, x_n)$ such that 
+$\sum\limits_{i=1}^n x_i \le 1$. 
+
+## Hard polyhedra game 
+
+The hard polyhedra game was proposed by Hironaka in 1978. 
 Hironaka has proved that an affirmative solution of this game would imply the local uniformization theorem for an
 algebraic variety over an algebraically closed field of any characteristic.
 Mark Spivakovsky showed that Player A does not always have a winning strategy
 
 **The rules:**
-
-- `states`: A finite set of rational points $S \subset \mathbf{Q}^n$, such that $\sum\limits_{i=1}^n x_i>1$ for all
-  $(x_1,\ldots, x_n)\in S$, the denominators are bounded by some fix $N$, and $S$ is the set of vertices of the positive
-  convex hull $\Delta=\{S+\mathbf{R}^n_+\}$.
-- `move`: The host chooses a subset $I\subset${$1,2,\cdots, n$} such that $|I|\geq 2$ and
-  $\sum\limits_{i\in I}x_i\ge 1$ for all $(x_1,\ldots, x_n)\in S$.
-  The agent chooses some element $i\in S$ and modifies the Newton polygon $\Delta$ to a set $\Delta^*$ by
-  the following procedure: first, the agent selects a finite number of points $y=(y_1,\ldots, y_n)$, all of whose
-  coordinates are rational numbers with denominators bounded by $N$ as above, and for each of which there exists
-  an $x = (x_1, \ldots, x_n)\in \Delta$ which satisfy some basic relations. $\Delta^\star$ is then taken to be the
-  positive
-  convex hull of $\Delta \cup \{\text{selected points}\}$.
+- `states`: A finite set of rational points $S \subset \mathbf{Q}^n$, such that $\sum\limits_{i=1}^n x_i>1$ for all 
+$(x_1,\ldots, x_n)\in S$, the denominators are bounded by some fix $N$, and $S$ is the set of vertices of the positive 
+convex hull $\Delta=\{S+\mathbf{R}^n_+\}$. 
+- `move`: The host chooses a subset $I\subset${$1,2,\cdots, n$} such that $|I|\geq 2$ and 
+$\sum\limits_{i\in I}x_i\ge 1$ for all $(x_1,\ldots, x_n)\in S$. 
+The agent chooses some element $i\in S$ and modifies the Newton polygon $\Delta$ to a set $\Delta^*$ by
+the following procedure: first, the agent selects a finite number of points $y=(y_1,\ldots, y_n)$, all of whose 
+coordinates are rational numbers with denominators bounded by $N$ as above, and for each of which there exists
+an $x = (x_1, \ldots, x_n)\in \Delta$ which satisfy some basic relations. $\Delta^\star$ is then taken to be the positive 
+convex hull of $\Delta \cup \{\text{selected points}\}$.
 
 - `state change`: Given the pair $(I,i)$ chosen by the host, for $x=(x_1,\cdots,x_n)\in \mathbb Z^n$ we define
-  $T_{I,i}(x)=(x_1',\ldots, x_n')$ where
+$T_{I,i}(x)=(x_1',\ldots, x_n')$ where
 
 $$x_j' = \begin{cases}x_j, &\qquad\text{if } i\neq j \newline \sum\limits_{k\in I} x_k -1, &\qquad\text{if }i=j
 \end{cases},$$
 
 The new `state` $S'$ is formed by the vertices of the Newton polyhedron of $\Delta'=${$T_{I,j}(x):x\in S$}.
-
-- `terminal states`: a state $S$ is terminal if it consists a point $(x_1,\ldots, x_n)$ such that
-  $\sum\limits_{i=1}^n x_i \le 1$.
-
-## The Stratify game
-
-In 2012 Hauser and Schicho introduced a combinatorial game, called Stratify. It exhibits the axiomatic and logical
-structure of the existing proofs for the resolution of singularities of algebraic varieties in characteristic zero.
-The resolution is typically built on a sequence of blowups in smooth centres which are chosen as the smallest stratum
-of a suitable stratification of the variety. The choice of the stratification and the proof of termination of the
-resolution procedure are both established by induction on the ambient dimension.
+- `terminal states`: a state $S$ is terminal if it consists a point $(x_1,\ldots, x_n)$ such that 
+$\sum\limits_{i=1}^n x_i \le 1$. 
+
+## The Stratify game 
+
+In 2012 Hauser and Schicho introduced a combinatorial game, called Stratify. It exhibits the axiomatic and logical 
+structure of the existing proofs for the resolution of singularities of algebraic varieties in characteristic zero. 
+The resolution is typically built on a sequence of blowups in smooth centres which are chosen as the smallest stratum 
+of a suitable stratification of the variety. The choice of the stratification and the proof of termination of the 
+resolution procedure are both established by induction on the ambient dimension. 
 
 ## Thom game
 
-In 2021 Berczi introduced the Thom game, which is a weighted version of the Hironaka game. It has a winning strategy,
-and
-every run of the game provides a blow-up tree, which encodes a formula for Thom polynomials of singularities, answering
+In 2021 Berczi introduced the Thom game, which is a weighted version of the Hironaka game. It has a winning strategy, and
+every run of the game provides a blow-up tree, which encodes a formula for Thom polynomials of singularities, answering 
 long-standing question in enumerative geometry.
 
 **The rules:**
-
-- `states`: A pair (S,w), where: S is a finite set of points $S \subset \mathbf{N}^n$, such that $S$ is the set of
-  vertices of the positive convex hull $\Delta=\{S+\mathbf{R}^n_+\}$; $w=(w_1,\ldots, w_n)\in \mathbf{N}^n$ is a weight
-  vector associating a nonnegative integer weight to all coordinates.
-- `move`: The host chooses a subset $I\subset ${$1,2,\cdots, n$} such that $|I|\geq 2$ and
-  $\sum\limits_{i\in I}x_i\ge 1$ for all $(x_1,\ldots, x_n)\in S$.
-  The agent chooses an $i\in I$ such that $w_i$ is minimal in $\{w_j: j\in I\}$.
+- `states`: A pair (S,w), where: S is a finite set of points $S \subset \mathbf{N}^n$, such that $S$ is the set of 
+vertices of the positive convex hull $\Delta=\{S+\mathbf{R}^n_+\}$; $w=(w_1,\ldots, w_n)\in \mathbf{N}^n$ is a weight 
+vector associating a nonnegative integer weight to all coordinates.
+- `move`: The host chooses a subset $I\subset ${$1,2,\cdots, n$} such that $|I|\geq 2$ and 
+$\sum\limits_{i\in I}x_i\ge 1$ for all $(x_1,\ldots, x_n)\in S$.
+The agent chooses an $i\in I$ such that $w_i$ is minimal in $\{w_j: j\in I\}$.
 - `state change`: Given the pair (I,i) chosen by the host, for $x=(x_1,\cdots,x_n)\in \mathbb Z^n$ we define
-  $T_{I,i}(x)=(x_1',\ldots, x_n')$ where
+$T_{I,i}(x)=(x_1',\ldots, x_n')$ where
 
 $$x_j' = \begin{cases}x_j, &\qquad\text{if } i\neq j \newline \sum\limits_{k\in I} x_k, &\qquad\text{if }i=j
 \end{cases},$$
 
 The new `state` $S'$ is formed by the vertices of the Newton polyhedron of $\Delta'=\{T_{I,i}(x):x\in S\}$, shifted by
 a positive integer multiple of $(-1,\ldots, -1)$ such that $S'$ still sits in the positive quadrant, but any
-further shift will move it out.
+further shift will move it out. 
 The new weight vector is
 
-$$w'_j=\begin{cases}w_j, &\qquad\text{if } j=i \quad\text{or}\quad j\notin I \newline w_j-w_i &\qquad\text{if } j \in
-I\setminus \{i\}
-\end{cases},$$
-
-- `terminal states`: a state $S$ is terminal if it consists of one single point, and
+$$w'_j=\begin{cases}w_j, &\qquad\text{if } j=i \quad\text{or}\quad j\notin I \newline w_j-w_i &\qquad\text{if } j \in I\setminus \{i\}
+\end{cases},$$
+
+- `terminal states`: a state $S$ is terminal if it consists of one single point, and  
 
 ## The Abramovich-Tempkin-Vlodarczyk game
 
-In 2020 Abramovich-Tempkin-Vlodarczyk introduced a new resolution algorithm, based on weighted blow-ups. It
-significantly
+In 2020 Abramovich-Tempkin-Vlodarczyk introduced a new resolution algorithm, based on weighted blow-ups. It significantly 
 simplifies the resolution process and uses intrinstic invariants of singularities which improve
-after each blow-up. One goal of the our Hironaka project is to reformulate this algorithm as a game, and use RL to
+after each blow-up. One goal of the our Hironaka project is to reformulate this algorithm as a game, and use RL to 
 study its performance.
 
 # Mathematical applications and open questions
-
-The goal in each version of the game is to find better (i.e smaller) blow-up trees. This question has more precise
+The goal in each version of the game is to find better (i.e smaller) blow-up trees. This question has more precise 
 formulation in specific problems. Here is a list of mathematical applications we are interested in.
 
 ## Hilbert scheme of points on manifolds
 
 Let $X$ be a smooth projective variety and $n$ a positive integer. Assume that we have $n$ distinct points
-which can freely move around on $X$. If we want to compactify this phase space, we must let the points collide in
-a geometrically meaningful way. The Hilbert scheme of $n$ points on $X$, denoted by $\mathrm{Hilb}^n(X)$, is
-a compactification of this parameter space which plays a central role in enumerative geometry.
-Many classical problems can be transformed into integration of tautological forms on (geometric subsets) of
-$\mathrm{Hilb}^n(X)$:
-
-- Counting hypersurfaces (curves) with given singularities in linear systems
-
-- Counting maps between manifolds with given set of singularities
+which can freely move around on $X$. If we want to compactify this phase space, we must let the points collide in 
+a geometrically meaningful way. The Hilbert scheme of $n$ points on $X$, denoted by $\mathrm{Hilb}^n(X)$, is 
+a compactification of this parameter space which plays a central role in enumerative geometry. 
+Many classical problems can be transformed into integration of tautological forms on (geometric subsets) of $\mathrm{Hilb}^n(X)$:
+
+- Counting hypersurfaces (curves) with given singularities in linear systems 
+
+- Counting maps between manifolds with given set of singularities 
 
 - Determining cohomological locus of a given singularity for maps between manifolds (Thom polynomials)
 
-- Cohomological locus of multi-singularity locus of maps
+- Cohomological locus of multi-singularity locus of maps 
 
 - The Segre-Verlinde duality conjecture in higher dimensions
 
-In [4] we develop a new integral formula for tautological integrals over Hilbert scheme of points. The
+In [4] we develop a new integral formula for tautological integrals over Hilbert scheme of points. The 
 formula involves a blow-up tree generated by the Thom game: it is the sum of certain rational expressions over a certain
-set of leaves of the tree. Hence the complexity of the formula is determined by the complexity of the Thom tree.
+set of leaves of the tree. Hence the complexity of the formula is determined by the complexity of the Thom tree. 
 
 ## Singularity theory and Thom polynomials
 
-Global singularity theory is a classical subject which classifies singularities of maps between manifolds, and
-describes topological reasons for their appearance. Let $f:M \to N$ be a generic map between complex manifolds $M$ and
-$N$.
-and let $T$ be a singularity type, determined by its local algebra $A(T)$. The Thom polynomial of $A$ is the cohomology
-class
+Global singularity theory is a classical subject which classifies singularities of maps between manifolds, and 
+describes topological reasons for their appearance. Let $f:M \to N$ be a generic map between complex manifolds $M$ and $N$.
+and let $T$ be a singularity type, determined by its local algebra $A(T)$. The Thom polynomial of $A$ is the cohomology class 
 $[\Sigma_A]$ dual to the locus in $M$ where the local algebra of $f$ is isomorphic to $A(T)$.
 
-In [5] we develop a formula for Thom polynomials, which is in [2] reduced to toric geometry and a sum over
-leaves of the blow-up tree obtained by the Thom game on a special ideal.
+In [5] we develop a formula for Thom polynomials, which is in [2] reduced to toric geometry and a sum over 
+leaves of the blow-up tree obtained by the Thom game on a special ideal.  
 
 ## The Chern Positivity Conjecture for singularities
 
-In 2001 Rimanyi conjectured that the Thom polynomials expressed in the Chern classes of $f$ have nonnegative integer
-coefficients. This conjecture remained hopeless and intact since its formulation. It is a topological analogue of the
-Stanley e-positivity conjecture for chromatic polynomials on graphs.
-
-Training a deep network these coefficients for Thom trees corresponding to monomial ideals might help us in
-understanding these
-nonnegative coefficients.
+In 2001 Rimanyi conjectured that the Thom polynomials expressed in the Chern classes of $f$ have nonnegative integer 
+coefficients. This conjecture remained hopeless and intact since its formulation. It is a topological analogue of the 
+Stanley e-positivity conjecture for chromatic polynomials on graphs. 
+
+Training a deep network these coefficients for Thom trees corresponding to monomial ideals might help us in understanding these 
+nonnegative coefficients. 
 
 ## The Monomialisation Conjecture of morphisms
 
 Monomialization conjecture is a massive classical conjecture, which is a relative formulation of the resolution problem.
-It asserts that any morphism of varieties over a field of characteristic zero can be transformed via blowups of source
-and target into a monomial morphism,
+It asserts that any morphism of varieties over a field of characteristic zero can be transformed via blowups of source 
+and target into a monomial morphism, 
 i.e., a morphism which can be expressed in suitable local coordinates by monomials.
-There have been important recent advances by Cutkosky and Abramovich, Karu, Matsuki and Wlodarcyzk.
+There have been important recent advances by Cutkosky and Abramovich, Karu, Matsuki and Wlodarcyzk. 
 In positive characteristic there are simple counterexamples.
 
 ## References
 
-[1] Dan Abramovich, Michael Temkin, and Jaroslaw Wlodarczyk, Functorial embedded resolution via weighted blowing ups,
-2019 preprint
+[1] Dan Abramovich, Michael Temkin, and Jaroslaw Wlodarczyk, Functorial embedded resolution via weighted blowing ups, 2019 preprint
 
 [2] G. Berczi, Non-reductive GIT and Thom polynomials, 2020 preprint
 
@@ -472,27 +427,21 @@
 
 [6] G. Berczi and A. Szenes, Multiple-point residue formulas for holomorphic maps, arXiv:2112.15502
 
-[7] E. Bierstone and P. Milman, ‘Canonical desingularization in characteristic zero by blowing up the maximum strata of
-a local invariant’, Invent. Math. 128 (1997) 207–302.
-
-[8] H. Hauser and J. Schicho, 'A game for the resolution of singularities', Proceedings of LMS, Volume 105, Issue 6,
-Pages 1149-1182
-
-[9] H. Hironaka, ‘Resolution of singularities of an algebraic variety over a field of characteristic 0’, Ann. of Math.
-79 (1964) 109–326.
+[7] E. Bierstone and P. Milman, ‘Canonical desingularization in characteristic zero by blowing up the maximum strata of a local invariant’, Invent. Math. 128 (1997) 207–302.
+
+[8] H. Hauser and J. Schicho, 'A game for the resolution of singularities', Proceedings of LMS, Volume 105, Issue 6, Pages 1149-1182
+
+[9] H. Hironaka, ‘Resolution of singularities of an algebraic variety over a field of characteristic 0’, Ann. of Math. 79 (1964) 109–326.
 Press, Princeton, NJ, 2007).
 
 [10] H. Hironaka, ‘Characteristic polyhedra of singularities’, J. Math. Kyoto Univ. 7 (1967) 251–293.
 
-[11] M. Spivakovsky, ‘A counterexample to Hironaka’s “hard” polyhedral game’, Publ. Res. Inst. Math. Sci. 18 (1982)
-1009–1012.
-
-[12] M. Spivakovsky, ‘A solution to Hironaka’s polyhedral game’, Arithmetic and geometry (eds M. Artin and J. Tate;
-Birkḧauser, Basel, 1983) 419–432.
+[11] M. Spivakovsky, ‘A counterexample to Hironaka’s “hard” polyhedral game’, Publ. Res. Inst. Math. Sci. 18 (1982) 1009–1012.
+
+[12] M. Spivakovsky, ‘A solution to Hironaka’s polyhedral game’, Arithmetic and geometry (eds M. Artin and J. Tate; Birkḧauser, Basel, 1983) 419–432.
 
 [13] J. Vlodarczyk, ‘Simple Hironaka resolution in characteristic zero’, J. Amer. Math. Soc. 18 (2005) 779– 822.
 
-[14] Michael McQuillan, Very fast, very functorial, and very easy resolution of singularities, 2019, preprint, written
-with the collaboration of G. Marzo.
+[14] Michael McQuillan, Very fast, very functorial, and very easy resolution of singularities, 2019, preprint, written with the collaboration of G. Marzo.
 
 [15] D. Zeillinger, ‘Polyhedral games and resolution of singularities’, PhD Thesis, Univ. Innsbruck, 2006.