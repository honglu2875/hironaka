--- conflicted
+++ resolved
@@ -42,7 +42,7 @@
 
 ## Experiments
 
-Some of my experimental results are documented here: https://github.com/honglu2875/hironaka-experiments
+Some of our experimental results are documented here: https://github.com/honglu2875/hironaka-experiments
 
 # Contents
 
@@ -59,9 +59,66 @@
 - [Variations of Hironaka's game](#variations-of-hironakas-game)
 - [Further topics](#further-topics)
 
+# Rule of the game
+
+## The definition of the game
+
+All versions of the game consist of 2 players. They operate in a non-symmetric fashion. To emphasize the
+difference, let us call Player A the "host", player B the "agent". For every turn the game has a `state`, the host makes
+a move, and the agents makes a move. Their moves change the `state` and the game goes into the next turn.
+
+A `state` is represented by a set of points $S\in\mathbb Z^n$ satisfying certain rules depending of the different versions
+of the game. At each turn,
+
+- The host chooses a subset $I\subset \{1,2,\cdots, n\}$ such that $|I|\geq 2$.
+- The agent chooses a number $i\in I$.
+
+$(i, I)$ together defines a `state change`, which is a simple geometric transformation of $S$ to $S'$ according to a 
+certain rule. Player A wins if 
+the `state` becomes `terminal state`, where the set of `terminal states` are defined in each version 
+slightly different ways. 
+
+## Rewards and metrics
+
+Defining the reward function is an open-ended question. But our goal is:
+
+- The host needs to minimize the game length (to stop in finite steps is already a challenge).
+- The agent needs to maximize the game length.
+
+Therefore, the most straightforward reward function for a host is `1 if game.ended else 0`. For agent, we switch around
+to `1 if not game.ended else 0`. There are more (e.g., step reward:=number of points killed for host). But experiments
+have been telling us to focus on the original one.
+
+### An interesting metric: $\rho$
+
+Fix a pair of host and agent. Given an integer $n$, we can run a random game for $n$ steps (restart another random game
+if ended). Let $g(n)$ be the number of games that happen during the $n$ steps. An important metric that measures the
+pair of host and agent is the ratio
+
+$$\rho(n) = \dfrac{g(n)}{n}.$$
+
+This ratio directly relates to the cumulative rewards for host and agent ($n\rho(n)$ for host and $n(1-\rho(n))$ for
+agent). If a limit
+
+$$\DeclareMathOperator*{\lim}{\text{lim}}\rho = \displaystyle\lim_\limits{n\rightarrow\infty}\rho(n)$$
+
+exists, it would be an important measure for the pair of host and agent:
+
+- if $\rho$ is high, the host is strong;
+- if $\rho$ is low, the agent is strong.
+
+The existence of the limit is not proven, but empirically $\rho(n)$ seems to converge to some values when $n$ grows
+larger.
+
 # The structure of the repo
 
-......
+For the detailed structure of the repo, please check out the README starting from the [hironaka](hironaka) package. But
+we would like to draw ML and RL researcher's attention to this submodule first:
+
+- [hironaka.trainer](hironaka/trainer)
+
+This is directly related to the current progress of the model training. I hope the codes and comments are
+self-explanatory.
 
 ---
 Now the big question is, how is this game related to some fundamental questions in pure math, or specifically, algebraic
@@ -76,7 +133,6 @@
 Affine varieties cut out by one polynomial equation are called affine hypersurfaces. E.g
 $$X=\{(x_1,\ldots, x_n):f(x_1,\ldots, x_n)=0\}$$
 
-
 ## Singularities
 
 [definition] & [examples]
@@ -85,56 +141,9 @@
 $x \in X$ the variety locally is $A^r$ for some $r$, which we call the dimension of $X$.
 However, there are special, ill-behaved points, where the local geometry of $X$ is less patent.
 
-<<<<<<< HEAD
 The set $X$ is singular at a point $a \in X$ if the Jacobian matrix
 $$Jac(X,a)=\left(\frac{\partial f_i}{\partial x_j}\right)(a)$$
 at a is of rank smaller than $n-dim(X)$. The set of singular points of $X$ is called the singular locus of $X$.
-
-=======
-## Rewards and metrics
-
-Defining the reward function is an open-ended question. But our goal is:
-
-- The host needs to minimize the game length (to stop in finite steps is already a challenge).
-- The agent needs to maximize the game length.
-
-Therefore, the most straightforward reward function for a host is `1 if game.ended else 0`. For agent, we switch around
-to `1 if not game.ended else 0`. There are more (e.g., step reward:=number of points killed for host). But experiments
-have been telling us to focus on the original one.
-
-### An interesting metric: $\rho$
-
-Fix a pair of host and agent. Given an integer $n$, we can run a random game for $n$ steps (restart another random game
-if ended). Let $g(n)$ be the number of games that happen during the $n$ steps. An important metric that measures the
-pair of host and agent is the ratio
-
-$$\rho(n) = \dfrac{g(n)}{n}.$$
-
-This ratio directly relates to the cumulative rewards for host and agent ($n\rho(n)$ for host and $n(1-\rho(n))$ for
-agent). If a limit
-
-$$\DeclareMathOperator*{\lim}{\text{lim}}\rho = \displaystyle\lim_\limits{n\rightarrow\infty}\rho(n)$$
-
-exists, it would be an important measure for the pair of host and agent:
-
-- if $\rho$ is high, the host is strong;
-- if $\rho$ is low, the agent is strong.
-
-The existence of the limit is not proven, but empirically $\rho(n)$ seems to converge to some values when $n$ grows
-larger.
-
-# The structure of the repo
-
-For the detailed structure of the repo, please check out the README starting from the [hironaka](hironaka) package. But
-we would like to draw ML and RL researcher's attention to this submodule first:
-
-- [hironaka.trainer](hironaka/trainer)
-
-This is directly related to the current progress of the model training. I hope the codes and comments are
-self-explanatory.
->>>>>>> 3be84b0c
-
-
 
 ## Blow-up: turning singularities into smooth points
 
@@ -168,10 +177,6 @@
 The latest big progress in approaching a simple resolution algorithm was achieved by 
 Abramovich-Tempkin-Vlodarczyk and independenty by McQuillen, who 
 came up with a simple stacky presentation using weighted blow-ups. 
-
-
-
-
 
 # What is Hironaka's polyhedral game
 
@@ -205,38 +210,25 @@
 Finally, recent work of Berczi shows that a restricted weighted version of the Hironaka game provides closed integration
 formulas over Hilbert scheme of points on manifolds.  
 
-## The definition of the game
-
-All versions of the game consist of 2 players. They operate in a non-symmetric fashion. To emphasize the
-difference, let us call Player A the "host", player B the "agent". For every turn the game has a `state`, the host makes
-a move, and the agents makes a move. Their moves change the `state` and the game goes into the next turn.
-
-A `state` is represented by a set of points $S\in\mathbb Z^n$ satisfying certain rules depending of the different versions
-of the game. At each turn,
-
-- The host chooses a subset $I\subset \{1,2,\cdots, n\}$ such that $|I|\geq 2$.
-- The agent chooses a number $i\in I$.
-
-$(i, I)$ together defines a `state change`, which is a simple geometric transformation of $S$ to $S'$ according to a 
-certain rule. Player A wins if 
-the `state` becomes `terminal state`, where the set of `terminal states` are defined in each version 
-slightly different ways. 
+## The basic version of the game
+
+This project started out with (this basic version of the game)[##the-definition-of-the-game] (see the link for the rules). 
+It is a simplified version of (Hironaka's original polyhedra game)[##hironakas-polyhedra-game].
 
 ## Hauser game 
 
 This version of the Hironaka game was suggested by Hauser. A simple winning strategy was given by Zeillinger. The existence of winning 
 strategy proves the resolution theorem for hypersurfaces.
 
-\textbf{The rules:}
-\begin{itemize}
-\item `states`: A finite set of points $S \subset \mathbf{N}^n$, such that $S$ is the set of vertices of the positive 
+**The rules:**
+- `states`: A finite set of points $S \subset \mathbf{N}^n$, such that $S$ is the set of vertices of the positive 
 convex hull $\Delta=\{S+\mathbf{R}^n_+\}$. 
-\item `state change`: Given the pair (I,i) chosen by the host, for $x=(x_1,\cdots,x_n)\in \mathbb Z^n$ we define
+- `state change`: Given the pair (I,i) chosen by the host, for $x=(x_1,\cdots,x_n)\in \mathbb Z^n$ we define
 $T_{I,i}(x)=(x_1',\ldots, x_n')$ where 
 $$x_j' = \begin{cases}x_j, &\qquad\text{if } i\neq j \newline \sum\limits_{k\in I} x_k, &\qquad\text{if }i=j
 \end{cases},$$
 The new `state` $S'$ is formed by the vertices of the Newton polyhedron of $\Delta'=\{T_{I,i}(x):x\in S\}$.
-\item `terminal states`: a state $S$ is terminal if it consists of one single point. 
+- `terminal states`: a state $S$ is terminal if it consists of one single point. 
 \end{enumerate}
 In short, the host wants to reduce the size of $S$ as quickly as possible, but the agent wants to keep the size of
 $S$ large.
@@ -246,21 +238,19 @@
 This is the original Hironaka game from 1970. A winning strategy for the host
 was given by Mark Spivakovsky in 1980, which proved the resolution theorem for hypersurfaces.  
 
-\textbf{The rules:}
-\begin{itemize}
-\item `states`: A finite set of rational points $S \subset \mathbf{Q}^n$, such that $\sum_{i=1}^n x_i>1$ for all 
+**The rules:**
+- `states`: A finite set of rational points $S \subset \mathbf{Q}^n$, such that $\sum_{i=1}^n x_i>1$ for all 
 $(x_1,\ldots, x_n)\in S$, and $S$ is the set of vertices of the positive 
 convex hull $\Delta=\{S+\mathbf{R}^n_+\}$. 
-\item `move`: The host chooses a subset $I\subset \{1,2,\cdots, n\}$ such that $|I|\geq 2$ and 
+- `move`: The host chooses a subset $I\subset \{1,2,\cdots, n\}$ such that $|I|\geq 2$ and 
 \sum_{i\in I}x_i\ge 1$ for all $(x_1,\ldots, x_n)\in S$. The agent chooses a number $i\in I$.
-\item `state change`: Given the pair (I,i) chosen by the host, for $x=(x_1,\cdots,x_n)\in \mathbb Z^n$ we define
+- `state change`: Given the pair (I,i) chosen by the host, for $x=(x_1,\cdots,x_n)\in \mathbb Z^n$ we define
 $T_{I,i}(x)=(x_1',\ldots, x_n')$ where 
 $$x_j' = \begin{cases}x_j, &\qquad\text{if } i\neq j \newline \sum\limits_{k\in I} x_k -1, &\qquad\text{if }i=j
 \end{cases},$$
 The new `state` $S'$ is formed by the vertices of the Newton polyhedron of $\Delta'=\{T_{I,j}(x):x\in S\}$.
-\item `terminal states`: a state $S$ is terminal if it consists a point $(x_1,\ldots, x_n)$ such that 
+- `terminal states`: a state $S$ is terminal if it consists a point $(x_1,\ldots, x_n)$ such that 
 $\sum_{i=1}^n x_i \le 1$. 
-\end{enumerate}
 
 ## Hard polyhedra game 
 
@@ -269,12 +259,11 @@
 algebraic variety over an algebraically closed field of any characteristic.
 Mark Spivakovsky showed that Player A does not always have a winning strategy
 
-\textbf{The rules:}
-\begin{itemize}
-\item `states`: A finite set of rational points $S \subset \mathbf{Q}^n$, such that $\sum_{i=1}^n x_i>1$ for all 
+**The rules:**
+- `states`: A finite set of rational points $S \subset \mathbf{Q}^n$, such that $\sum_{i=1}^n x_i>1$ for all 
 $(x_1,\ldots, x_n)\in S$, the denominators are bounded by some fix $N$, and $S$ is the set of vertices of the positive 
 convex hull $\Delta=\{S+\mathbf{R}^n_+\}$. 
-\item `move`: The host chooses a subset $I\subset \{1,2,\cdots, n\}$ such that $|I|\geq 2$ and 
+- `move`: The host chooses a subset $I\subset \{1,2,\cdots, n\}$ such that $|I|\geq 2$ and 
 \sum_{i\in I}x_i\ge 1$ for all $(x_1,\ldots, x_n)\in S$. 
 The agent chooses some element $i\in S$ and modifies the Newton polygon $\Delta$ to a set $\Delta^*$ by
 the following procedure: first, the agent selects a finite number of points $y=(y_1,\ldots, y_n)$, all of whose 
@@ -282,14 +271,13 @@
 an $x = (x_1, \ldots, x_n)\in \Delta$ which satisfy some basic relations. $\Delta^*$ is then taken to be the positive 
 convex hull of $\Delta \cup \{selected points\}$.
 
-\item `state change`: Given the pair (I,i) chosen by the host, for $x=(x_1,\cdots,x_n)\in \mathbb Z^n$ we define
+- `state change`: Given the pair (I,i) chosen by the host, for $x=(x_1,\cdots,x_n)\in \mathbb Z^n$ we define
 $T_{I,i}(x)=(x_1',\ldots, x_n')$ where 
 $$x_j' = \begin{cases}x_j, &\qquad\text{if } i\neq j \newline \sum\limits_{k\in I} x_k -1, &\qquad\text{if }i=j
 \end{cases},$$
 The new `state` $S'$ is formed by the vertices of the Newton polyhedron of $\Delta'=\{T_{I,j}(x):x\in S\}$.
-\item `terminal states`: a state $S$ is terminal if it consists a point $(x_1,\ldots, x_n)$ such that 
+- `terminal states`: a state $S$ is terminal if it consists a point $(x_1,\ldots, x_n)$ such that 
 $\sum_{i=1}^n x_i \le 1$. 
-\end{enumerate}
 
 ## The Stratify game 
 
@@ -305,15 +293,14 @@
 every run of the game provides a blow-up tree, which encodes a formula for Thom polynomials of singularities, answering 
 long-standing question in enumerative geometry.
 
-\textbf{The rules:}
-\begin{itemize}
-\item `states`: A pair (S,w), where: S is a finite set of points $S \subset \mathbf{N}^n$, such that $S$ is the set of 
+**The rules:**
+- `states`: A pair (S,w), where: S is a finite set of points $S \subset \mathbf{N}^n$, such that $S$ is the set of 
 vertices of the positive convex hull $\Delta=\{S+\mathbf{R}^n_+\}$; $w=(w_1,\ldots, w_n)\in \mathbf{N}^n$ is a weight 
 vector associating a nonnegative integer weight to all coordinates.
-\item `move`: The host chooses a subset $I\subset \{1,2,\cdots, n\}$ such that $|I|\geq 2$ and 
+- `move`: The host chooses a subset $I\subset \{1,2,\cdots, n\}$ such that $|I|\geq 2$ and 
 \sum_{i\in I}x_i\ge 1$ for all $(x_1,\ldots, x_n)\in S$.
 The agent chooses an $i\in I$ such that $w_i$ is minimal in $\{w_j: j\in I\}$.
-\item `state change`: Given the pair (I,i) chosen by the host, for $x=(x_1,\cdots,x_n)\in \mathbb Z^n$ we define
+- `state change`: Given the pair (I,i) chosen by the host, for $x=(x_1,\cdots,x_n)\in \mathbb Z^n$ we define
 $T_{I,i}(x)=(x_1',\ldots, x_n')$ where 
 $$x_j' = \begin{cases}x_j, &\qquad\text{if } i\neq j \newline \sum\limits_{k\in I} x_k, &\qquad\text{if }i=j
 \end{cases},$$
@@ -323,8 +310,7 @@
 The new weight vector is 
 $$w'_j=\begin{cases}w_j, &\qquad\text{if } j=i or j\notin I \newline w_j-w_i &\qquad\text{if } j \in I\setminus \{i\}
 \end{cases},$$
-\item `terminal states`: a state $S$ is terminal if it consists of one single point, and  
-\end{enumerate}
+- `terminal states`: a state $S$ is terminal if it consists of one single point, and  
 
 ## The Abramovich-Tempkin-Vlodarczyk game
 
