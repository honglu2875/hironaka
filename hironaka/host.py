import abc
from itertools import combinations
from typing import Optional

import numpy as np

<<<<<<< HEAD
from hironaka.core import Points
from hironaka.policy.Policy import Policy
=======
from .core import Points
from .policy import Policy
>>>>>>> d80e4e9c


class Host(abc.ABC):
    @abc.abstractmethod
    def select_coord(self, points: Points, debug=False):
        pass


class RandomHost(Host):
    def select_coord(self, points: Points, debug=False):
        dim = points.dimension
        return [np.random.choice(list(range(dim)), size=2) for _ in range(points.batch_size)]


class Zeillinger(Host):
    # noinspection PyPep8Naming
    @staticmethod
    def get_char_vector(vt):
        """
            Character vector (L, S),
                L: maximum coordinate - minimum coordinate
                S: sum of the numbers of maximum coordinates and minimum coordinates
            e.g., (1, 1, -1, -1) -> (L=2, S=4)
        """
        mx = max(vt)
        mn = min(vt)
        L = mx - mn
        S = sum([vt[i] == mx for i in range(len(vt))]) + \
            sum([vt[i] == mn for i in range(len(vt))])
        return L, S

    def select_coord(self, points: Points, debug=False):
        assert not points.ended
        dim = points.dimension
        result = []
        for b in range(points.batch_size):
            pts = points.get_batch(b)
            if len(pts) <= 1:
                result.append([])
                continue
            pairs = combinations(pts, 2)
            char_vectors = []
            for pair in pairs:
                vector = tuple([pair[0][i] - pair[1][i] for i in range(dim)])
                char_vectors.append((vector, self.get_char_vector(vector)))
            char_vectors.sort(key=(lambda x: x[1]))

            if debug:
                print(char_vectors)

            result.append(self._get_coord(char_vectors))
        return result

<<<<<<< HEAD
    def _get_coord(self, char_vectors):
        r = [np.argmin(char_vectors[0][0]), np.argmax(char_vectors[0][0])]
        if r[0] != r[1]:
            return r
        else:  # if all coordinates are the same, return the first two.
            return [0, 1]
=======
        return result
>>>>>>> d80e4e9c


class PolicyHost(Host):
    def __init__(self,
                 policy: Policy,
                 use_discrete_actions_for_host: Optional[bool] = False,
                 **kwargs):
        self._policy = policy
        self.use_discrete_actions_for_host = kwargs.get('use_discrete_actions_for_host', use_discrete_actions_for_host)

    def select_coord(self, points: Points, debug=False):
        features = points.get_features()

        coords = self._policy.predict(features)  # return multi-binary array
        result = []
        for b in range(coords.shape[0]):
            result.append(np.where(coords[b] == 1)[0])
<<<<<<< HEAD
        return result


class ZeillingerLex(Zeillinger):
    def _get_coord(self, char_vectors):  # TODO: efficiency can be improved
        coords = []
        for char_vector in char_vectors:
            if char_vector[1] == char_vectors[0][1]:
                r = [np.argmin(char_vector[0]), np.argmax(char_vector[0])]
                if r[0] != r[1]:
                    coords.append(r)
                else:  # if all coordinates are the same, return the first two.
                    coords.append([0, 1])
        coords.sort()
        return coords[0]


class WeakSpivakovsky(Host):
    def select_coord(self, points: Points, debug=False):
        assert not points.ended
        result = []
        for b in range(points.batch_size):
            pts = points.get_batch(b)
            if len(pts) <= 1:
                result.append([])
                continue
            "For each point we store the subset of nonzero coordinates"
            subsets = [set(np.nonzero(point)[0]) for point in pts]
            "Find a minimal hitting set, brute-force"
            U = set.union(*subsets)
            result = []
            for i in range(1, len(U) + 1):
                combs = combinations(U, i)
                for c in combs:
                    if all(set(c) & l for l in subsets):
                        result.append(c)
                if result:
                    break
=======
>>>>>>> d80e4e9c
        return result<|MERGE_RESOLUTION|>--- conflicted
+++ resolved
@@ -4,13 +4,8 @@
 
 import numpy as np
 
-<<<<<<< HEAD
 from hironaka.core import Points
 from hironaka.policy.Policy import Policy
-=======
-from .core import Points
-from .policy import Policy
->>>>>>> d80e4e9c
 
 
 class Host(abc.ABC):
@@ -64,16 +59,12 @@
             result.append(self._get_coord(char_vectors))
         return result
 
-<<<<<<< HEAD
     def _get_coord(self, char_vectors):
         r = [np.argmin(char_vectors[0][0]), np.argmax(char_vectors[0][0])]
         if r[0] != r[1]:
             return r
         else:  # if all coordinates are the same, return the first two.
             return [0, 1]
-=======
-        return result
->>>>>>> d80e4e9c
 
 
 class PolicyHost(Host):
@@ -91,7 +82,6 @@
         result = []
         for b in range(coords.shape[0]):
             result.append(np.where(coords[b] == 1)[0])
-<<<<<<< HEAD
         return result
 
 
@@ -130,6 +120,22 @@
                         result.append(c)
                 if result:
                     break
-=======
->>>>>>> d80e4e9c
+        return result
+
+
+class PolicyHost(Host):
+    def __init__(self,
+                 policy: Policy,
+                 use_discrete_actions_for_host: Optional[bool] = False,
+                 **kwargs):
+        self._policy = policy
+        self.use_discrete_actions_for_host = kwargs.get('use_discrete_actions_for_host', use_discrete_actions_for_host)
+
+    def select_coord(self, points: Points, debug=False):
+        features = points.get_features()
+
+        coords = self._policy.predict(features)  # return multi-binary array
+        result = []
+        for b in range(coords.shape[0]):
+            result.append(np.where(coords[b] == 1)[0])
         return result