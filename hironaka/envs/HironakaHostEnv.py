import gym
from gym import spaces
import numpy as np

from hironaka.abs import Points
from hironaka.util import generate_points


class HironakaHostEnv(gym.Env):  # fix a host inside, receive agent moves from outside
    metadata = {"render_modes": ["ansi"], "render_fps": 1}

    def __init__(self, host, dim=3, max_pt=10, max_value=10, invalid_move_penalty=-1e-3, stop_after_invalid_move=False):
        self.dim = dim
        self.max_pt = max_pt
        self.max_value = max_value
        self.host = host
        self.invalid_move_penalty = invalid_move_penalty
        self.stop_after_invalid_move = stop_after_invalid_move
        self.stopped = False

        self.observation_space = spaces.Dict(
            {
                "points": spaces.Box(low=-1.0, high=np.inf, shape=(self.max_pt, self.dim), dtype=np.float32),
                "coords": spaces.MultiBinary(self.dim)
            }
        )

        self.action_space = spaces.Discrete(self.dim)
        self._points = None
        self._coords = None

        self.window = None
        self.clock = None

    def reset(self, seed=None, return_info=False, options=None, points=None):
        super().reset(seed=seed)

        if points is None:
            self._points = Points([generate_points(self.max_pt, dim=self.dim, max_number=self.max_value)])
        else:
            self._points = Points(points)
<<<<<<< HEAD
            
        
        self._points.get_newton_polytope()
        
        #I forgot to add the initial coordinate choice when reset.
        #There should be a uniformed way that separates reset and taking the first step.
        if self._points.ended:
            self._coords = None
        else:
            self._coords = self.host.select_coord(self._points)[0]
        coords_multi_bin = np.zeros(self.dim)
        coords_multi_bin[self._coords] = 1
            
        observation = self._get_obs(coords_multi_bin = coords_milti_bin)
=======
        self._points.get_newton_polytope()

        observation = self._get_obs()
>>>>>>> 884d500f
        info = self._get_info()
        return (observation, info) if return_info else observation

    def step(self, action):
        
        #The host takes an action from the agent and resolve it
        #If the action is valid (inside the coordnates chose by the host), then resolve the game, update the situation, award the agent, pick a subset of coordinates, and give a new observation to the agent.
        #If the action is not valid, let the game stop and give the agent a very negative feedback.
        
        if action in self._coords:
            self._points.shift([self._coords], [action])
            self._points.get_newton_polytope()
            #Since you always take newton polytope after shift, maybe it would be better to embed points.get_newton_polytope() into points.shift()?
            self.stopped = self._points.ended
            reward = 1. if not self._points.ended else 0.
        else:
            self.stopped = self.stop_after_invalid_move
            reward = self.invalid_move_penalty
           
        #here we conjour host.select_coord to select a subset of coordinates by a method given by the host.
        if self._points.ended:
            self._coords = None
        else:
            self._coords = self.host.select_coord(self._points)[0]
        coords_multi_bin = np.zeros(self.dim)
        coords_multi_bin[self._coords] = 1
            
        observation = self._get_obs(coords_multi_bin = coords_multi_bin)
        info = self._get_info()

        return observation, reward, self.stopped, info

    def render(self, mode='ansi'):
        print(self._points)
        print(self._coords)

    def close(self):
        pass
    def _get_obs(self, coords_multi_bin):
        #I add coords_multi_bin parameter to pass the choice into creating the new observation.
        f = np.array(self._points.get_features()[0])
        f = np.pad(f, ((0, self.max_pt - len(f)), (0, 0)), mode='constant', constant_values=-1)
        o = {'points': f.astype(np.float32), 'coords': coords_multi_bin}
        return o

    def _get_info(self):
        return dict()<|MERGE_RESOLUTION|>--- conflicted
+++ resolved
@@ -39,8 +39,6 @@
             self._points = Points([generate_points(self.max_pt, dim=self.dim, max_number=self.max_value)])
         else:
             self._points = Points(points)
-<<<<<<< HEAD
-            
         
         self._points.get_newton_polytope()
         
@@ -54,11 +52,7 @@
         coords_multi_bin[self._coords] = 1
             
         observation = self._get_obs(coords_multi_bin = coords_milti_bin)
-=======
-        self._points.get_newton_polytope()
 
-        observation = self._get_obs()
->>>>>>> 884d500f
         info = self._get_info()
         return (observation, info) if return_info else observation
 
