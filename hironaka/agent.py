import abc
from typing import List

import numpy as np

from .core import Points
<<<<<<< HEAD
=======
from .policy import Policy
>>>>>>> d80e4e9c


class Agent(abc.ABC):
    """
        An agent can either modify the points in-place, or just return the action (the chosen coordinate)
    """

    @abc.abstractmethod
    def move(self, points: Points, coords, inplace=True):
        pass


class RandomAgent(Agent):
    def move(self, points: Points, coords, inplace=True):
        actions = [np.random.choice(coord, size=1)[0] if len(coord) > 1 else None for coord in coords]
        if not inplace:
            return actions
        points.shift(coords, actions)
        points.get_newton_polytope()
        return actions


class ChooseFirstAgent(Agent):
    def move(self, points: Points, coords, inplace=True):
        actions = [min(coord) if len(coord) > 1 else None for coord in coords]
        if not inplace:
            return actions
        points.shift(coords, actions)
        points.get_newton_polytope()
        return actions


class PolicyAgent(Agent):
    def __init__(self, policy: Policy):
        self._policy = policy

    def move(self, points: Points, coords: List[List[int]], inplace=True):
        assert len(coords) == points.batch_size  # TODO: wrap the move method for the abstract "Agent" with sanity checks?

        features = points.get_features()

        actions = self._policy.predict((features, coords))

        if inplace:
            points.shift(coords, actions)
            points.get_newton_polytope()

        return actions<|MERGE_RESOLUTION|>--- conflicted
+++ resolved
@@ -4,10 +4,7 @@
 import numpy as np
 
 from .core import Points
-<<<<<<< HEAD
-=======
 from .policy import Policy
->>>>>>> d80e4e9c
 
 
 class Agent(abc.ABC):
