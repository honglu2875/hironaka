--- conflicted
+++ resolved
@@ -1,10 +1,6 @@
 import abc
 
 import numpy as np
-<<<<<<< HEAD
-from hironaka.util import getNewtonPolytope, shift
-=======
->>>>>>> f6641670
 
 from .abs import Points
 
@@ -18,13 +14,8 @@
     def move(self, points: Points, coords, inplace=True):
         pass
 
+
 class RandomAgent(Agent):
-<<<<<<< HEAD
-    def move(self, points, restrictAxis):
-        action = np.random.choice(restrictAxis, size=1)[0]
-        return (getNewtonPolytope(shift(points, restrictAxis, action)), action)
-
-=======
     def move(self, points: Points, coords, inplace=True):
         actions = [np.random.choice(coord, size=1)[0] if len(coord) > 1 else None for coord in coords]
         if not inplace:
@@ -41,5 +32,4 @@
             return actions
         points.shift(coords, actions)
         points.get_newton_polytope()
-        return actions
->>>>>>> f6641670
+        return actions