--- conflicted
+++ resolved
@@ -1,7 +1,4 @@
 from ._list_ops import *
 from ._snippets import *
-<<<<<<< HEAD
 from ._thom_snippets import *
-=======
->>>>>>> d80e4e9c
-from ._torch_ops import *+from ._torch_ops import *
