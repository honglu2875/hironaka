from typing import List

import numpy as np
<<<<<<< HEAD
from scipy.spatial import ConvexHull
=======
>>>>>>> d80e4e9c

from ._snippets import get_shape
from scipy.spatial import ConvexHull


def get_newton_polytope_approx_lst(points: List[List[List[float]]], inplace=True, get_ended=False):
    """
        A simple-minded quick-and-dirty method to obtain an approximation of Newton Polytope disregarding convexity.
        Returns:
            None, ended_each_batch: List[bool] (if inplace)
            new_points:List[List[List[int]]], ended_each_batch: List[bool] (if not inplace)
            None or new_points (if not get_ended)
    """
    batch_num, _, dim = get_shape(points)

    assert batch_num

    new_points = []
    ended_each_batch = []
    for b in range(batch_num):
        counter = 0
        r = []

        points[b] = sorted(points[b], reverse=True)
        for i in range(len(points[b])):
            contained = False
            for j in range(i + 1, len(points[b])):
                if sum([points[b][i][k] < points[b][j][k] for k in range(dim)]) == 0:
                    contained = True
                    break
            if not contained:
                if inplace:
                    points[b][counter] = points[b][i]
                    counter += 1
                else:
                    r.append(points[b][i])

        if inplace:
            if get_ended:
                ended_each_batch.append(counter <= 1)
            for _ in range(len(points[b]) - counter):
                points[b].pop()
        else:
            if get_ended:
                ended_each_batch.append(len(r) <= 1)
            new_points.append(r)

    if inplace:
        return (None, ended_each_batch) if get_ended else None
    else:
        return (new_points, ended_each_batch) if get_ended else new_points


def get_newton_polytope_lst(points: List[List[List[float]]], inplace=True):
    """
        Get the Newton Polytope for a set of points.
        TODO: this is perhaps a slow implementation. Must improve!
    """
    assert len(get_shape(points)) == 3

    result = []
    for pts in points:
        pts_np = np.array(pts)
        maximum = np.max(pts_np)
        dimension = pts_np.shape[1]

        # Add points that are very far-away.
        extra = np.full((dimension, dimension), maximum * 2) * (~np.diag([True] * dimension))
        enhanced_pts = np.concatenate((pts_np, extra), axis=0)

        vertices = ConvexHull(enhanced_pts).vertices
        newton_polytope_indices = vertices[vertices < len(pts_np)]
        result.append(pts_np[newton_polytope_indices, :].tolist())

    result = get_newton_polytope_approx_lst(result, inplace=False, get_ended=False)

    if inplace:
        points[:, :, :] = result
    else:
        return result
<<<<<<< HEAD
    # return get_newton_polytope_approx_lst(points, inplace=inplace, get_ended=get_ended)
=======
>>>>>>> d80e4e9c


def shift_lst(points: List[List[List[float]]], coords: List[List[int]], axis: List[int], inplace=True):
    """
        Shift a set of points according to the rule of Hironaka game.
    """

    batch_num, _, dim = get_shape(points)

    assert batch_num

    if inplace:
        for b in range(batch_num):
            if axis[b] not in coords[b]:
                continue
            for i in range(len(points[b])):
                points[b][i][axis[b]] = sum([points[b][i][k] for k in coords[b]])
    else:
        result = [[
            [
                sum([x[k] for k in coord]) if ax in coord and i == ax else x[i]
                for i in range(dim)
            ] for x in point
        ] for point, coord, ax in zip(points, coords, axis)]
        return result


def reposition_lst(points: List[List[List[float]]], inplace=True):
    """
        Reposition all batches of points so that each of them hits all coordinate planes.
    """
    dim = len(points[0][0])
    new_points = []
    for b in range(len(points)):
        min_vector = []
        for i in range(dim):
            min_value = points[b][0][i]
            for point in points[b]:
                min_value = min(point[i], min_value)
            min_vector.append(min_value)

        if not inplace:
            new_points.append([])

        for point in points[b]:
            new_point = None if inplace else []
            for i in range(dim):
                if inplace:
                    point[i] -= min_vector[i]
                else:
                    new_point.append(point[i] - min_vector[i])
            if not inplace:
                new_points[-1].append(new_point)

    if inplace:
        return None
    else:
        return new_points<|MERGE_RESOLUTION|>--- conflicted
+++ resolved
@@ -1,13 +1,9 @@
 from typing import List
 
 import numpy as np
-<<<<<<< HEAD
 from scipy.spatial import ConvexHull
-=======
->>>>>>> d80e4e9c
 
 from ._snippets import get_shape
-from scipy.spatial import ConvexHull
 
 
 def get_newton_polytope_approx_lst(points: List[List[List[float]]], inplace=True, get_ended=False):
@@ -85,10 +81,6 @@
         points[:, :, :] = result
     else:
         return result
-<<<<<<< HEAD
-    # return get_newton_polytope_approx_lst(points, inplace=inplace, get_ended=get_ended)
-=======
->>>>>>> d80e4e9c
 
 
 def shift_lst(points: List[List[List[float]]], coords: List[List[int]], axis: List[int], inplace=True):
