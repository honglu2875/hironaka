<<<<<<< HEAD
from typing import Tuple, List
from collections import deque
from dataclasses import dataclass
from hironaka.util.geom import getNewtonPolytope, shift
=======
from collections import deque

from hironaka.abs import Points
from hironaka.host import Host
>>>>>>> f6641670


def search_depth(points: Points, host: Host, debug=False):
    """
        Given the host, return the maximal length of the game that an agent can achieve.
    """
    assert points.batch_size == 1  # Only search a single starting case.

    states = deque([(points, 0)])

    max_depth = 0
    while states:
        if debug:
            print(states)
        current, depth = states.pop()
        max_depth = max(max_depth, depth)
        coords = host.select_coord(current, debug=debug)

        # print(current, depth)

        for i in coords[0]:
            nxt = current.copy()
            nxt.shift(coords, [i])
            nxt.get_newton_polytope()
            if not nxt.ended:
                states.append((nxt, depth + 1))

<<<<<<< HEAD
def searchTree(points, tree, curr_node, host, MAX_SIZE):
=======
    return max_depth + 1


def search_tree(points, tree, curr_node, host, max_size=100):
>>>>>>> f6641670
    """
        Perform a full tree search and store the full result in a Tree object.
    """

    if points.ended or tree.size() > max_size:
        return

    shifts = []
    coords = host.select_coord(points)
    for i in coords[0]:
        shifts.append(
            points.shift(coords, [i], inplace=False).get_newton_polytope(inplace=False)
        )
        node_id = tree.size()
<<<<<<< HEAD
        tree.create_node(node_id, node_id, parent=curr_node, data=Points(shifts[-1]))
        searchTree(shifts[-1], tree, node_id, host)
    return tree
=======
        tree.create_node(node_id, node_id, parent=curr_node, data=shifts[-1])
        search_tree(shifts[-1], tree, node_id, host, max_size=max_size)
    return tree
>>>>>>> f6641670
<|MERGE_RESOLUTION|>--- conflicted
+++ resolved
@@ -1,14 +1,7 @@
-<<<<<<< HEAD
-from typing import Tuple, List
-from collections import deque
-from dataclasses import dataclass
-from hironaka.util.geom import getNewtonPolytope, shift
-=======
 from collections import deque
 
 from hironaka.abs import Points
 from hironaka.host import Host
->>>>>>> f6641670
 
 
 def search_depth(points: Points, host: Host, debug=False):
@@ -36,14 +29,10 @@
             if not nxt.ended:
                 states.append((nxt, depth + 1))
 
-<<<<<<< HEAD
-def searchTree(points, tree, curr_node, host, MAX_SIZE):
-=======
     return max_depth + 1
 
 
 def search_tree(points, tree, curr_node, host, max_size=100):
->>>>>>> f6641670
     """
         Perform a full tree search and store the full result in a Tree object.
     """
@@ -58,12 +47,6 @@
             points.shift(coords, [i], inplace=False).get_newton_polytope(inplace=False)
         )
         node_id = tree.size()
-<<<<<<< HEAD
-        tree.create_node(node_id, node_id, parent=curr_node, data=Points(shifts[-1]))
-        searchTree(shifts[-1], tree, node_id, host)
-    return tree
-=======
         tree.create_node(node_id, node_id, parent=curr_node, data=shifts[-1])
         search_tree(shifts[-1], tree, node_id, host, max_size=max_size)
-    return tree
->>>>>>> f6641670
+    return tree