--- conflicted
+++ resolved
@@ -1,10 +1,7 @@
 from collections import deque, namedtuple
 
-<<<<<<< HEAD
 import numpy as np
 
-=======
->>>>>>> d80e4e9c
 from hironaka.core import Points
 from hironaka.host import Host
 
