--- conflicted
+++ resolved
@@ -1,12 +1,6 @@
-<<<<<<< HEAD
-from hironaka.host import Host
-from hironaka.agent import Agent
-from typing import List, Tuple
-=======
 import abc
 import logging
 from typing import Optional
->>>>>>> f6641670
 
 
 class Game(abc.ABC):
@@ -33,25 +27,6 @@
         self.dim = state.dim if state is not None else None
         self.host = host
         self.agent = agent
-<<<<<<< HEAD
-        self.coordHistory = []
-        self.moveHistory = []
-        self.stopped = False
-
-    def step(self):
-        if self.stopped:
-            return
-        coords = self.host.selectCoord(self.state)
-        newState, action = self.agent.move(self.state, coords)
-
-        self.state = newState
-        self.coordHistory.append(coords)
-        self.moveHistory.append(action)
-
-        if len(self.state) == 1:
-            self.stopped = True
-
-=======
 
         self.coord_history = []
         self.move_history = []
@@ -75,5 +50,4 @@
         self.logger.info("Coordinate history (host choices):")
         self.logger.info(self.coord_history)
         self.logger.info("Move history (agent choices):")
-        self.logger.info(self.move_history)
->>>>>>> f6641670
+        self.logger.info(self.move_history)